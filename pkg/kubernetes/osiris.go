--- conflicted
+++ resolved
@@ -7,11 +7,8 @@
 )
 
 const (
-<<<<<<< HEAD
-	IgnoredPathsAnnotationName = "osiris.deislabs.io/ignoredPaths"
-=======
+	IgnoredPathsAnnotationName         = "osiris.deislabs.io/ignoredPaths"
 	metricsCheckIntervalAnnotationName = "osiris.deislabs.io/metricsCheckInterval"
->>>>>>> f4df3751
 )
 
 // ResourceIsOsirisEnabled checks the annotations to see if the
@@ -44,7 +41,6 @@
 	return int32(minReplicas)
 }
 
-<<<<<<< HEAD
 // GetIgnoredPaths gets the list of paths that should be ignored in the
 // metrics, from the annotations.
 func GetIgnoredPaths(annotations map[string]string) []string {
@@ -56,7 +52,8 @@
 		return nil
 	}
 	return strings.Split(val, ",")
-=======
+}
+
 // GetMetricsCheckInterval gets the interval in which the zeroScaler would
 // repeatedly track the pod http request metrics. The value is the number
 // of seconds of the interval. If it fails to do so, it returns an error.
@@ -79,5 +76,4 @@
 			metricsCheckInterval)
 	}
 	return metricsCheckInterval, nil
->>>>>>> f4df3751
 }