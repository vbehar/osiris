--- conflicted
+++ resolved
@@ -68,12 +68,7 @@
 	}()
 
 	glog.Infof(
-<<<<<<< HEAD
-		"Proxy injector is listening on %s, patching Osiris-enabled "+
-			"deployments, statefulSets and pods",
-=======
 		"Proxy injector is listening on %s, patching Osiris-enabled pods",
->>>>>>> c8d03c89
 		i.srv.Addr,
 	)
 	err := i.srv.ListenAndServeTLS(i.config.TLSCertFile, i.config.TLSKeyFile)
@@ -117,13 +112,6 @@
 		glog.Errorf("Can't decode body: %v", err)
 	} else {
 		switch ar.Request.Kind.Kind {
-<<<<<<< HEAD
-		case "Deployment":
-			patchOps, err = i.getDeploymentPatchOperations(&ar)
-		case "StatefulSet":
-			patchOps, err = i.getStatefulSetPatchOperations(&ar)
-=======
->>>>>>> c8d03c89
 		case "Pod":
 			patchOps, err = i.getPodPatchOperations(&ar)
 		default:
