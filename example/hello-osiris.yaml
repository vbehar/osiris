--- conflicted
+++ resolved
@@ -56,12 +56,8 @@
       labels:
         app: hello-osiris
       annotations:
-<<<<<<< HEAD
         osiris.deislabs.io/injectProxy: "true"
-=======
-        osiris.deislabs.io/enabled: "true"
         osiris.deislabs.io/ignoredPaths: "/first/path,/second-path"
->>>>>>> 3f71d078
     spec:
       containers:
       - name: hello-osiris
