--- conflicted
+++ resolved
@@ -101,12 +101,8 @@
 
 | Parameter | Description | Default |
 | --------- | ----------- | ------- |
-<<<<<<< HEAD
-| `zeroscaler.metricsCheckInterval` | The interval in which the zeroScaler would repeatedly track the pod http request metrics. The value is the number of seconds of the interval. | `150` |
+| `zeroscaler.metricsCheckInterval` | The interval in which the zeroScaler would repeatedly track the pod http request metrics. The value is the number of seconds of the interval. Note that this can also be set on a per-deployment basis, with an annotation. | `150` |
 | `proxyInjector.ignoredPaths` | The list of (url) paths that should be "ignored" by Osiris. Requests to such paths won't be "counted" by the proxy. Note that this can also be set on a per-deployment basis, with an annotation. | `[]` |
-=======
-| `zeroscaler.metricsCheckInterval` | The interval in which the zeroScaler would repeatedly track the pod http request metrics. The value is the number of seconds of the interval. Note that this can also be set on a per-deployment basis, with an annotation. | `150` |
->>>>>>> f4df3751
 
 Example of installation with Helm and a custom configuration:
 
@@ -183,11 +179,8 @@
 | ---------- | ----------- | ------- |
 | `osiris.deislabs.io/enabled` | Enable Osiris for this deployment. Allowed values: `y`, `yes`, `true`, `on`, `1`. | _no value_ (= disabled) |
 | `osiris.deislabs.io/minReplicas` | The minimum number of replicas to set on the deployment when Osiris will scale up. If you set `2`, Osiris will scale the deployment from `0` to `2` replicas directly. Osiris won't collect metrics from deployments which have more than `minReplicas` replicas - to avoid useless collections of metrics. | `1` |
-<<<<<<< HEAD
 | `osiris.deislabs.io/ignoredPaths` | The list of (url) paths that should be "ignored" by Osiris. Requests to such paths won't be "counted" by the proxy. Note that this list is appended to the global list defined by the `proxyInjector.ignoredPaths` Helm value. Format: comma-separated string. | _no value_ |
-=======
 | `osiris.deislabs.io/metricsCheckInterval` | The interval in which Osiris would repeatedly track the pod http request metrics. The value is the number of seconds of the interval. Note that this value override the global value defined by the `zeroscaler.metricsCheckInterval` Helm value. | _value of the `zeroscaler.metricsCheckInterval` Helm value_ |
->>>>>>> f4df3751
 
 #### Service Annotations
 
